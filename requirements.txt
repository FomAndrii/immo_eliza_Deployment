pandas
numpy
<<<<<<< HEAD
streamlit
scikit-learn
joblib
=======
scikit-learn
>>>>>>> 941a5f00
<|MERGE_RESOLUTION|>--- conflicted
+++ resolved
@@ -1,9 +1,5 @@
 pandas
 numpy
-<<<<<<< HEAD
 streamlit
 scikit-learn
-joblib
-=======
-scikit-learn
->>>>>>> 941a5f00
+joblib